# Micro Focus UFT One CI Utilities (v1.1)

> **NOTES:**
>
> This document is for `v1.1` that is still under development.
>
> For all the `v1.0 beta` releases, please refer to the [Release Documents][release-docs].

**Micro Focus UFT One CI Utilities** contains tools that you can use to run automation tests by launching Micro Focus functional testing applications such as **UFT One** (formerly **Unified Functional Testing**) and **LoadRunner**, and so on.

The following tools are available:
- [FTToolsLauncher](#fttools-launcher)
- [FTToolsAborter](#fttools-aborter)
- [LRAnalysisLauncher](#fttools-lr-analysis-launcher)
- [ReportConverter](#report-converter)

## <a name="fttools-launcher"></a>FTToolsLauncher
The **FTToolsLauncher** is a command-line tool that launches the functional testing application and runs tests.

This tool lets you run one or more of the following test types:
- **UFT One** tests:
    * GUI/API tests stored in the file system
    * GUI/API/BPT tests and test sets stored in **Micro Focus Application Lifecycle Management** (**ALM**)
    * GUI tests in parallel mode stored in the file system
- **LoadRunner** tests

### <a name="fttools-launcher-toc"></a>Table Of Contents
- [Command Line References](#cmd-line-refs)
- [Parameter File References](#params-file-refs)
    * [Basic Parameters](#basic-params-refs)
    * [ALM Parameters](#alm-params-refs)
    * [File System Parameters](#filesystem-params-refs)
    * [Test Rerun Parameters (File System Only)](#test-rerun-params-refs)
    * [LoadRunner Parameters (File System Only)](#lr-params-refs)
    * [UFT Mobile Parameters](#mc-params-refs)
    * [Parallel Runner Parameters (File System Only)](#parallel-runner-params-refs)
    * [Non-public Parameters](#non-public-params-refs)
- [.mtb File References](#mtb-file-refs)
- [.mtbx File References](#mtbx-file-refs)
- [Parallel Runner Variables](#parallel-runner-vars)
- [Samples: FTToolsLauncher Parameters File](#fttools-launcher-samples)
    * [Sample 1: Run one GUITest (File System)](#fttools-launcher-sample-1)
    * [Sample 2: Run multiple tests (File System)](#fttools-launcher-sample-2)
    * [Sample 3: Run test (File System) with multiple environments in parallel](#fttools-launcher-sample-3)
    * [Sample 4: Run ALM test sets](#fttools-launcher-sample-4)
    * [Sample 5: Run mobile test](#fttools-launcher-sample-5)
    * [Sample 6: Run multiple test with .mtb file (File System)](#fttools-launcher-sample-6)
    * [Sample 7: Run multiple test with .mtbx file (File System)](#fttools-launcher-sample-7)
<<<<<<< HEAD
- [Run with Windows Service](#fttools-run-with-winservice)
=======
- [Exit Code](#fttools-exit-code)
>>>>>>> 150abb9b
- [Limitations](#fttools-launcher-limit)

### <a name="cmd-line-refs"></a>Command Line References
> Go to [Table Of Contents](#fttools-launcher-toc)

```batch
FTToolsLauncher.exe -paramfile <a file in key=value format>
```

### <a name="params-file-refs"></a>Parameter File References
> Go to [Table Of Contents](#fttools-launcher-toc)

The **FTToolsLauncher** command-line tool requires a parameter file that describes parameters in `key=value` format, one parameter per line. A good example is the **Java Properties** file.

Special characters need to be escaped to enable the tool to properly load the paramters file. For example, if there is a parameter `Test1=C:\\tests\\GUITest1`, the path delimeters need to be escaped with `\`.

The follwoing types of parameters are supported:
* [Basic Parameters](#basic-params-refs)
* [ALM Parameters](#alm-params-refs)
* [File System Parameters](#filesystem-params-refs)
* [Test Rerun Parameters (File System Only)](#test-rerun-params-refs)
* [Load Runner Parameters (File System Only)](#lr-params-refs)
* [UFT Mobile Parameters](#mc-params-refs)
* [ParallelRunner Parameters (File System Only)](#parallel-runner-params-refs)
* [Non-public Parameters](#non-public-params-refs)

#### <a name="basic-params-refs"></a>Basic Parameters
> Go to [Table Of Contents](#fttools-launcher-toc)

| Name | Type | Value | Remarks |
| ---- | ---- | ---- | ---- |
| **`runType`** | string | `FileSystem` _or_ `Alm` | [**Mandatory**] The test asset location type.<br/><br/>`FileSystem` for UFT GUI/API and LoadRunner tests stored in the file system.<br/>`Alm` for UFT GUI/API tests stored on a **Micro Focus Application Lifecycle Management** (**ALM**) server. |
| **`resultsFilename`** | string | file name _or_ file path | [**Mandatory**] The file name or file path in which to save the test results summary. If the file name is a relative path, the path is relative to the current workspace. |
| `resultFormatLanguage` | string | *`Default`*<br/>-or-<br/>`System`<br/>-or-<br/>&lt;language-tag&gt; | **Introduced in `v1.0.22.4723` (`v1.0-beta-rev6`)**.<br/><br/>(*Optional*) The language used to format numbers, dates, and times in the test results summary file. For example, the number `12.34` is generated as is in English (language tag `en-US`) while it is `12,34` in German (language tag `de-DE`). The default language is English.<br/><br/>If the value is `System`, the application will automatically detect the language used in the system and use that language for localization.<br/><br/>The value can also be one of the valid case-insensitive language tag names such as `en-US`, `de-DE` and so on. For a list of predefined language tag names on Windows systems, see the **Language tag** column in the [list of language/region names supported by Windows][msdoc-list-of-langauge-region-names-supported-by-windows]. The names follow the standard defined by [BCP 47][bcp47-url]. In addition, starting with **Windows 10**, name can be any valid BCP-47 language tag. |
| `resultTestNameOnly` | boolean | `true` _or_ *`false`* | **Introduced in `v1.0.23.2025` (`v1.0-beta-rev7`)**.<br/><br/>(*Optional*) Indicates whether the test results summary file should include only test names for **UFT One** tests, rather than full paths. The **LoadRunner** tests are not affected. Default = `false`.<br/><br/>By default the test results summary file includes the full path of the **UFT One** test. For example: `<testcase name="C:\tests\GUITest1"`.<br/>When this parameter is set to `true`, the results show the test name only: `<testcase name="GUITest1"`. |
| `unstableAsFailure` | boolean | `true` _or_ *`false`* | **Introduced in `v1.0.29.221` (`v1.0-beta-rev9`)**.<br/><br/>(*Optional*) Indicates whether this launcher tool shall treat the **Unstable** test result as **Failure**. The exit code is affected if the test result is **Unstable**. See more details in [Exit Code](#fttools-exit-code) section. |  

#### <a name="alm-params-refs"></a>ALM Parameters
> Go to [Table Of Contents](#fttools-launcher-toc)

The ALM parameters are used to launch tests stored in **Micro Focus Application Lifecycle Management** (**ALM**). The ALM parameters listed in the table below take effect only when the `runType` parameter is set to `Alm`.

Some additional actions are required before running ALM test sets:
1. Download and install the **ALM Connectivity Tool** from `http://{alm-server-hostname-or-ip}:{alm-server-port}/qcbin/TDConnectivity_index.html`.
2. Open the link `http://{alm-server-hostname-or-ip}:{alm-server-port}/qcbin/start_a.jsp?common=true` to install mandatory components.

| Name | Type | Value | Remarks |
| ---- | ---- | ---- | ---- |
| **`almServerUrl`** | string | http(s)://{hostname-or-ip}[:{port}]/qcbin | [**Mandatory**] The URL of the ALM server to connect to and run tests from.<br/><br/>For example, `http://10.105.32.108:8080/qcbin`. |
| **`almUsername`** | string | ALM user name | [**Mandatory**] The user name to use for the ALM connection. |
| `almPasswordBasicAuth` | string | base64-encoded string | **CAUTION: This password is simply encoded in base64 format which can be easily decoded by anyone. Use secure means to transmit the parameter file to prevent sensitive information from being exposed.**<br/><br/>(*Optional*) The ALM connection password, encoded in base64 format. |
| **`almDomain`** | string | ALM domain name | [**Mandatory**] The domain name in which the ALM projects can be found on the ALM server. |
| **`almProject`** | string | ALM project name | [**Mandatory**] The project (under the specified domain) to open once connected to the ALM server. |
| `SSOEnabled` | boolean | `true` _or_ *`false`* | (*Optional*) Indicates whether to enable the SSO mode when login to the ALM server. Default = `false`. |
| `almClientID` | string | ALM SSO client ID | [**Mandatory** if `SSOEnabled` is `true`] The client ID used together with `almApiKeySecretBasicAuth` parameter as the identifier when login in SSO mode.<br/><br/>See the online topic [API Key Management][alm-api-key-management-url] for the details to manage API keys. |
| `almApiKeySecretBasicAuth` | string | base64-encoded string | **CAUTION: This password is simply encoded in base64 format which can be easily decoded by anyone. Use secure means to transmit the parameter file to prevent sensitive information from being exposed.**<br/><br/>[**Mandatory** if `SSOEnabled` is `true`] The API key secret used together with `almClientID` parameter as the identifier when login in SSO mode, encoded in base64 format.<br/><br/>See the online topic [API Key Management][alm-api-key-management-url] for the details to manage API keys. |
| `almRunMode` | string | *`RUN_LOCAL`* _or_ `RUN_REMOTE` _or_ `RUN_PLANNED_HOST` | (*Optional*) Indicated where to run the ALM tests, on the local machine or on remote machines. Default = `RUN_LOCAL`.<br/><br/>`RUN_LOCAL`: ALM tests run on the local machine where this tool is running;<br/>`RUN_REMOTE`: ALM tests run on a the machine specified in the `almRunHost` parameter;<br/>`RUN_PLANNED_HOST` runs ALM tests on the machines configured in the ALM test set. Only the **Default** test sets are supported. |
| `almRunHost` | string | hostname _or_ IP address | [**Mandatory** if `almRunMode` is `RUN_REMOTE`] The hostname or IP address of the machine on which to run the ALM tests. Takes effect only if `almRunMode` is `RUN_REMOTE`. |
| `almTimeout` | integer | `0` to `2147483647` | (*Optional*) The number of seconds before the ALM test run times out. Default = `2147483647` (around 68 years). |
| **`TestSet{i}`** | string | The path to an ALM test set _or_<br/>an ALM folder that contains test sets | [**Mandatory**] A list of ALM paths that refer to the ALM test set or ALM folder that contains the test sets.<br/><br/>Specify multiple test sets by increasing the `{i}` which starts from `1`. For example, `TestSet1=path1`, `TestSet2=folder2`. |
| `FilterTests` | boolean | `true` _or_ *`false`* | (*Optional*) Indicates whether filters need to be applied on the ALM test sets. Default = `false`. |
| `FilterByName` | string | name to filter | (*Optional*) The test name or part of a test name to use to filter the ALM test sets. Only takes effect when the `FilterTests` parameter is set to `true`. |
| `FilterByStatus` | string | {status1},{status2}, ... | (*Optional*) A comma-separated list containing the statuses to use to filter the ALM test sets. Only takes effect when the `FilterTests` parameter is set to `true`. |

#### <a name="filesystem-params-refs"></a>File System Parameters
> Go to [Table Of Contents](#fttools-launcher-toc)

The File System parameters are used to launch tests stored in the file system. All the following File System parameters take effect only when the `runType` parameter is set to `FileSystem`.

| Name | Type | Value | Remarks |
| ---- | ---- | ---- | ---- |
| **`Test{i}`** | string | path to:<br/>a test folder _or_<br/>a folder contains test folders _or_<br/>a LoadRunner test file (`.lrs`) _or_<br/>a batch file that describes test folders (`.mtb`) _or_<br/>a batch file that describes tests with additional settings (`.mtbx`) | [**Mandatory**] A list of file system paths that refer to the test folders that contain the tests.<br/><br/>Specify multiple tests by increasing the `{i}` which starts from `1`. For example, `Test1=testpath1`, `Test2=folder2`, `Test3=test3.lrs`, `Test4=tests4.mtb`, `Test5=tests5.mtbx`.<br/><br/>See [.mtb File References](#mtb-file-refs) and [.mtbx File References](#mtbx-file-refs) for details. |
| `fsTimeout` | integer | `0` to `9223372036854775807` | (*Optional*) The number of seconds before the test run times out. Default = `9223372036854775807` (around 29,247 years). |
| `fsReportPath` | string | directory path | (*Optional*) The location under which to save all test reports. A dynamic subdirectory will be created for each test under this location when running the tests.<br/><br/>Default = for each test, use its own test report location. |
| `fsReportPath{i}` | string | directory path | (*Optional*) The explicit location in which to save the test report for the test specified in `Test{i}`. If both the `fsReportPath` and `fsReportPath{i}` are specified, the `fsReportPath{i}` takes precedence over the `fsReportPath`.<br/><br/>This parameter is ignored if a `.mtb` or `.mtbx` batch file is specified in `Test{i}`. |
| `fsUftRunMode` | string | `Normal` _or_ _`Fast`_ | (*Optional*) Specifies the run mode when running UFT tests. Default = `Fast` run mode. |

#### <a name="test-rerun-params-refs"></a>Test Rerun Parameters (File System Only)
> Go to [Table Of Contents](#fttools-launcher-toc)

The Test Rerun parameters determine how to rerun the failed tests.

| Name | Type | Value | Remarks |
| ---- | ---- | ---- | ---- |
| `onCheckFailedTest` | boolean | `true` _or_ *`false`* | (*Optional*) Indicates whether to rerun tests if any tests failed. If set to `true`, this tool will rerun tests according to the other Test Rerun parameters. Default = `false`: don't rerun if any tests failed. |
| `testType` | string | `Rerun the entire set of tests` _or_<br/>`Rerun specific tests in the build` _or_<br/>`Rerun only failed tests` | (*Optional*) Specifies how to rerun tests. Default: No tests will be rerun if any tests failed.<br/><br/>If the value is `Rerun the entire set of tests` and any tests failed, all of the tests will be run again `x` times where `x` is the value of the `Reruns1` parameter specified. In this case, only `Reruns1` parameter takes effect and all the other `Reruns{i}` parameters are ignored.<br/><br/>If the value is `Rerun specific tests in the build` and any tests failed, the specific tests will be run `x` times where `x` is the value of the `Reruns1` parameter specified. The rerun tests are specified by the `FailedTest{i}` parameter where `i` starts from `1`. In this case, only `Reruns1` parameter takes effect and all the other `Reruns{i}` parameters are ignored.<br/><br/>If the value is `Rerun only failed tests` and any tests failed, only the failed test(s) will be rerun. The rerun times is decided by the value of the `Reruns{i}` accordingly. In this case, the `Reruns{i}` defines the rerun times for each test, respectively. For example, `Reruns1=2`, `Reruns2=1` means rerun `Test1` twice if `Test1` failed and rerun `Test2` once if `Test2` failed.  |
| `Reruns{i}` | integer | number of rerun times | (*Optional*) A list of numbers specifying how many times to rerun test(s). See the remarks of the `testType` parameter for more details.<br/><br/>*NOTE:* Currently, if the rerun times is larger than one (1), rerun will not check the test results until all reruns finish. For example, if `Reruns1=2` and `Test1` failed, the test will always rerun twice even though the first rerun passed. |
| `FailedTest{i}` | string | same as `Test{i}` parameter | (*Optional*) A list of paths specifying the test folders that contain the tests to be run when any `Test{i}` tests fail. See the remarks of the `testType` parameter for more details. |
| `CleanupTest{i}` | string | same as `Test{i}` parameter | (*Optional*) A list of paths specifying the test folders that contain the tests that perform the cleanup actions before rerunning the tests.<br/><br/>The basic logic is that if any `Test{i}` tests failed, all the `CleanupTest{i}` tests will be executed (no relationships with `Test{i}`), followed by the rerun tests. |

#### <a name="lr-params-refs"></a>LoadRunner Parameters (File System Only)
> Go to [Table Of Contents](#fttools-launcher-toc)

The following parameters are used for **LoadRunner** tests.

| Name | Type | Value | Remarks |
| ---- | ---- | ---- | ---- |
| `displayController` | integer | *`0`* _or_ `1` | (*Optional*) (**FOR LOADRUNNER TESTS ONLY**) Indicates whether the controller is displayed when running LoadRunner tests. Set `1` to show the controller. Default = `0`: Do not show the controller. |
| `controllerPollingInterval` | integer | `0` to `2147483647` | (*Optional*) (**FOR LOADRUNNER TESTS ONLY**) Indicates the controller polling interval, in seconds. Default = `30` seconds. |
| `PerScenarioTimeOut` | integer | `0` to `9223372036854775807` | (*Optional*) (**FOR LOADRUNNER TESTS ONLY**) Indicates the timeout for each scenario, in minutes. Default = `9223372036854775807` (around 17,548,272,520,652 years) |
| `analysisTemplate` | string | file path | (*Optional*) (**FOR LOADRUNNER TESTS ONLY**) The file path to the analysis template file  used by the `LRAnalysisLauncher` tool when running the LoadRunner tests. |
| `ignoreErrorStrings` | string | multi-lines string | (*Optional*) (**FOR LOADRUNNER TESTS ONLY**) One or more error texts to ignore when running LoadRunner tests. One error string per line. |
| `SummaryDataLog` | string | `0`\|`1`;`0`\|`1`;`0`\|`1`;{num} | (*Optional*) (**FOR LOADRUNNER TESTS ONLY**) Specifies the configuration of summary data log.<br/><br/>Format: Four components separated by semicolons (`;`). The first three components are all `0` or `1` which enables (`1`) or disables (`0`) _logVusersStates_, _logErrorCount_, _logTransactionStatistics_ respectively. The fourth component is a positive number represents the polling interval, in seconds.<br/><br/>For example, the value `1;0;0;30` enables _logVusersStates_, disables _logErrorCount_ and _logTransactionStatistics_, and sets polling interval to 30 seconds. |
| `ScriptRTS{i}` | string | script name | (*Optional*) (**FOR LOADRUNNER TESTS ONLY**) Defines a list of scripts for which the runtime settings (attributes) are set. The placeholder `{i}` is used to define multiple scripts, starting from `1`, for example, `ScriptRTS1=sc1`, `ScriptRTS2=demo`. |
| `AdditionalAttribute{i}` | string | {script-name};{attr-name};{attr-value};{attr-description} | (*Optional*) (**FOR LOADRUNNER TESTS ONLY**) Defines a list of runtime settings (attributes) for scripts set by `ScriptRTS{i}` parameters.<br/><br/>The value consists of four components separated by semicolons (`;`). The first one spedifies the script for which the attributes are used; the next three components are: attribute name, attribute value, and attribute description.<br/><br/>For example, the value `sc1;a1;valx;this is a demo attribute` represents an attribute to be set for the script `sc1` with attribute name `a1`, value `valx`, and description `this is a demo attribute`. |

#### <a name="mc-params-refs"></a>UFT Mobile Parameters
> Go to [Table Of Contents](#fttools-launcher-toc)

The following parameters are used for connecting to **Micro Focus UFT Mobile** (formerly **Mobile Center**) when running tests.

| Name | Type | Value | Remarks |
| ---- | ---- | ---- | ---- |
| **`MobileHostAddress`** | string | http(s)://{hostname-or-ip}[:{port}] | [**Mandatory**] The host address URL of the UFT Mobile server. |
| **`MobileUserName`** | string | user name | [**Mandatory**] The user name used to connect to the UFT Mobile server. |
| `MobilePasswordBasicAuth` | string | base64-encoded string | **CAUTION: This password is simply encoded in base64 format which can be easily decoded by anyone. Use secure means to transmit the parameter file to prevent sensitive information from being exposed.**<br/><br/>(*Optional*) The password encoded in base64 format which is used to connect to the UFT Mobile server. |
| **`MobileTenantId`** | string | MC tenant ID | [**Mandatory**] The tenant ID used to connect to the UFT Mobile server with multi-tenant mode enabled. If the multi-tenant mode is disabled on the UFT Mobile server, specify `999999999` instead. |
| `MobileUseSSL` | integer | _`0`_ _or_ `1` | (*Optional*) Indicates whether to use SSL (`https` protocol) when connecting to the UFT Mobile server.<br/><br/>Specify `0` to use http protocol or `1` to use https. Default = `0` (http). |
| `MobileUseProxy` | integer | _`0`_ _or_ `1` | (*Optional*) Indicates whether to use a proxy when connecting to the UFT Mobile server.<br/><br/>Specify `0` to use direct connection (no-proxy mode) or `1` to use proxy. Default = `0` (no-proxy mode). |
| `MobileProxyType` | integer | _`0`_ _or_ `1` | (*Optional*) Indicates the type of proxy to use when connecting to the UFT Mobile server, if the `MobileUseProxy` is set to `1`.<br/><br/>Specify `0` to use an http proxy or `1` to use the system proxy. Default = `0` (http proxy).<br/><br/>For the system proxy type, proxy settings are detected by reading the system proxy settings; for the http proxy type, the proxy settings are explicitly specified by the `MobileProxySetting_`xxx parameters. |
| `MobileProxySetting_Address` | string | [http(s)://]{hostname-or-ip}[:{port}] | [**Mandatory** if `MobileUseProxy` is set to `1` and `MobileProxyType` is set to `0`] The address of the proxy.<br/><br/>Takes effect only when the `MobileUseProxy` parameter is set to `1` (use proxy) and `MobileProxyType` parameter is set to `0` (http proxy). |
| `MobileProxySetting_Authentication` | integer | _`0`_ _or_ `1` | (*Optional*) Indicates whether the proxy requires authentication.<br/><br/>Specify `1` to enable proxy authentication. Default = `0` (no proxy authentication).<br/><br/>Relevant only when the `MobileUseProxy` parameter is set to `1` (use proxy) and `MobileProxyType` parameter is set to `0` (http proxy). |
| `MobileProxySetting_UserName` | string | proxy user name | [**Mandatory** if `MobileUseProxy` is set to `1` and `MobileProxyType` is set to `0` and `MobileProxySetting_Authentication` is set to `1`] The user name to use when connecting to the proxy server.<br/><br/>Takes effect only when the `MobileUseProxy` parameter is set to `1` (use proxy) and `MobileProxyType` parameter is set to `0` (http proxy) and `MobileProxySetting_Authentication` parameter is set to `1`. |
| `MobileProxySetting_PasswordBasicAuth` | string | base64-encoded string | **CAUTION: This password is simply encoded in base64 format which can be easily decoded by anyone. Use secure means to transmit the parameter file to prevent sensitive information from being exposed.**<br/><br/>(*Optional*) The password encoded in base64 format which is used to connect to the proxy server. |
| `mobileinfo` | string | data in JSON format | (*Optional*) This parameter correpsonds to the mobile configurations set via the **Record and Run Settings** dialog box in UFT One.<br/><br/>This parameter is optional in most cases, however, in some circumstances it might be required in order to instrcut UFT One to launch a specific mobile deivce and application before running the mobile test.<br/><br/>Although it is possible to compose the JSON string manually, it is strongly recommended to fetch the JSON string by first setting up the mobile configuration in UFT One's **Record and Run Settings** dialog box and then getting the data from the registry at `HKEY_CURRENT_USER\SOFTWARE\Mercury Interactive\QuickTest Professional\MicTest\AddIn Manager\Mobile\Startup Settings\JOB_SETTINGS`, value name `_default`. A typical JSON string could start from text `{"RnRType":-1,`... |

#### <a name="parallel-runner-params-refs"></a>ParallelRunner Parameters (File System Only)
> Go to [Table Of Contents](#fttools-launcher-toc)

> *Notes*: In order to run tests in parallel, ensure you have reviewed the online user guide: [Before starting parallel testing][parallel-runner-before-start].

The following parameters are used for tests run by the Micro Focus ParallelRunner.

| Name | Type | Value | Remarks |
| ---- | ---- | ---- | ---- |
| `parallelRunnerMode` | boolean | `true` _or_ _`false`_ | (*Optional*) Indicates whether to run the tests in parallel mode with parallel runner tool. Default = `false`.<br/><br/>Once enabled (`true`), this tool launches the ParallelRunner for each test set by the `Test{i}` parameter with multiple environments (set by the `ParallelTest{i}Env{j}` parameter). For example, given `Test1=pathA`, `Test2=pathB`, this tool first launches the ParallelRunner to run `Test1` and when `Test1` is finished, this tool launches the ParallelRunner again to run `Test2`. Currently, this tool does **NOT** support running multiple tests in parallel. |
| `ParallelTest{i}Env{j}` | string | {key1}:{value1},{key2}:{value2}, ... | (*Optional*) The variables passed to the ParallelRunner in order to run tests in parallel mode.<br/><br/>A ParallelRunner variable consists of a key and the corresponding value, separated by colon (`:`). Separate multiple variables by commas (`,`).<br/><br/>The placeholder `{i}` is used to identify the test to set variables which starts from `1`, corresponding to the `Test{i}` parameter. The placeholder `{j}` is used to define more than one variable, also starts from `1`.<br/><br/>For example, the parameter `ParallelTest3Env1=browser:CHROME` defines a variable `browser:CHROME` (key=`browser`; value=`CHROME`) for the test `Test3` run by the ParallelRunner.<br/><br/>For all supported ParallelRunner variables, see the [**ParallelRunner Variables**](#parallel-runner-vars) section.<br/><br/>To define the ParallelRunner environment for a test, increase `{j}`. For example, `ParallelTest3Env1=browser:CHROME`, `ParallelTest3Env2=browser:IE` tells this tool to launch the ParallelRunner to run the `Test3` with two browser environments in parallel. |

#### <a name="non-public-params-refs"></a>Non-public Parameters
> Go to [Table Of Contents](#fttools-launcher-toc)

The non-public parameters are dedicated and only used by some Micro Focus tools. These parameters are generally supported for backward compatibility. Some parameters may be obsolete in future versions.

In most cases, do not use these parameters when you run this tool with your own parameter file.

| Name | Type | Value | Remarks |
| ---- | ---- | ---- | ---- |
| `JenkinsEnv` | string | | [**Used by Micro Focus Jenkins plugin**] When running this tool with your own parameter file, set the environment variable before running this tool instead. |
| `almPassword` | string | encoded string | [**Used by Micro Focus Jenkins plugin**] When running this tool with your own parameter file, use the `almPasswordBasicAuth` parameter instead.<br/><br/>If both the `almPassword` and `almPasswordBasicAuth` parameters are provided, the `almPasswordBasicAuth` parameter takes precedence over the `almPassword` parameter. |
| `almApiKeySecret` | string | encoded string | [**Used by Micro Focus Jenkins plugin**] When running this tool with your own parameter file, use the `almApiKeySecretBasicAuth` parameter instead.<br/><br/>If both the `almApiKeySecret` and `almApiKeySecretBasicAuth` parameters are provided, the `almApiKeySecretBasicAuth` parameter takes precedence over the `almApiKeySecret` parameter. |
| `MobilePassword` | string | encoded string | [**Used by Micro Focus Jenkins plugin**] When running this tool with your own parameter file, use the `MobilePasswordBasicAuth` parameter instead.<br/><br/>If both the `MobilePassword` and `MobilePasswordBasicAuth` parameters are provided, the `MobilePasswordBasicAuth` parameter takes precedence over the `MobilePassword` parameter. |
| `MobileProxySetting_Password` | string | encoded string | [**Used by Micro Focus Jenkins plugin**] When running this tool with your own parameter file, use the `MobileProxySetting_PasswordBasicAuth` parameter instead .<br/><br/>If both the `MobileProxySetting_Password` and `MobileProxySetting_PasswordBasicAuth` parameters are provided, the `MobileProxySetting_PasswordBasicAuth` parameter takes precedence over the `MobileProxySetting_Password` parameter. |


### <a name="mtb-file-refs"></a>.mtb File References
> Go to [Table Of Contents](#fttools-launcher-toc)

An `.mtb` file is an initialization (ini) file which describes the test paths to run. The `Test{i}` parameter is typically used to specify multiple tests in one batch file.

The initialization file includes one `[Files]` section under which a unique `NumberOfFiles` key indicates how many tests are involved, followed by one or more keys `File{i}` representing the test paths.

For example, given the parameter `Test1=tests.mtb` with the following content of `tests.mtb` file, this tool will read the content of the file and parse two test paths:

```ini
[Files]
NumberOfFiles=2
File1=C:\\tests\\test1
File2=C:\\tests\\test2
```

### <a name="mtbx-file-refs"></a>.mtbx File References
> Go to [Table Of Contents](#fttools-launcher-toc)

An `.mtbx` file is an XML file that describes the tests to run. Since this file is written in XML format, it provides more flexibility to specify the test paths together with additional settings such as test input parameters, data table, and iterations.

This tool supports expanding the string interpolations in the `.mtbx` file by replacing the well-known interpolated syntax `%xxx%` (Windows batch) and `${xxx}` (Unix shell) with the environment variables. For example, in the following sample, the interpolated string `%TEST_FOLDER%` will be expanded before reading the XML content with the value of the environment variable `TEST_FOLDER` if the environment variable is set and the real value could be `C:\tests\GUITest1` when the value of the environment variable `TEST_FOLDER` is `C:\tests`.

There are two attributes that can specify the report location: `reportPath` and `reportExactPath`. The former is used to specify a base report directory in which a dynamic directory will be created for each test. The latter explicitly defines the report directory for that test which means the report assets will be saved to that exact path. If neither is specified, the `fsReportPath` parameter in the parameter file takes effect.

If the `Iterations` XML element is specified in the `.mtbx` file, the iteration **mode** is required and shall be one of the following values: `rngIterations`, `rngAll` and `oneIteration`. If the mode is set to `rngIterations`, the `start` and `end` attributes might be also specified to define the range. See the sample below for the usage of the test iterations.

```xml
<Mtbx>
    <Test name="test1" path="%TEST_FOLDER%\GUITest1" reportPath="${REPORT_FOLDER}\GUITest1">
        <Parameter name="p1" value="123" type="int"/>
        <Parameter name="p4" value="123.4" type="float"/>
        <Parameter name="A" value="abc" type="string"/>
    </Test>
    <Test name="test2" path="%TEST_FOLDER%\GUITest2" reportExactPath="${REPORT_FOLDER}\my_reports\test2">
        <DataTable path="%TEST_FOLDER%\GUITest2\params.xlsx"/>
        <!-- run iteration 1 to iteration 3 -->
        <Iterations mode="rngIterations" start="1" end="3"/>
    </Test>
    <Test name="test3" path="%TEST_FOLDER%\GUITest3">
        <!-- run all iterations -->
        <Iterations mode="rngAll"/>
    </Test>
    <Test name="test4" path="%TEST_FOLDER%\GUITest4">
        <!-- run only one iteration -->
        <Iterations mode="oneIteration"/>
    </Test>
</Mtbx>
```

#### .mtbx XML Schema
```xml
<xs:schema attributeFormDefault="unqualified" elementFormDefault="qualified" xmlns:xs="http://www.w3.org/2001/XMLSchema">
  <xs:simpleType name="varType">
    <xs:restriction base="xs:string">
      <xs:enumeration value="Float" />
      <xs:enumeration value="String" />
      <xs:enumeration value="Any" />
      <xs:enumeration value="Boolean" />
      <xs:enumeration value="Bool" />
      <xs:enumeration value="Int" />
      <xs:enumeration value="Integer" />
      <xs:enumeration value="Number" />
      <xs:enumeration value="Password" />
      <xs:enumeration value="DateTime" />
      <xs:enumeration value="Date" />
      <xs:enumeration value="Long" />
      <xs:enumeration value="Double" />
      <xs:enumeration value="Decimal" />
      <xs:enumeration value="float" />
      <xs:enumeration value="string" />
      <xs:enumeration value="any" />
      <xs:enumeration value="boolean" />
      <xs:enumeration value="bool" />
      <xs:enumeration value="int" />
      <xs:enumeration value="integer" />
      <xs:enumeration value="number" />
      <xs:enumeration value="password" />
      <xs:enumeration value="dateTime" />
      <xs:enumeration value="datetime" />
      <xs:enumeration value="date" />
      <xs:enumeration value="long" />
      <xs:enumeration value="double" />
      <xs:enumeration value="decimal" />
    </xs:restriction>
  </xs:simpleType>
  <xs:element name="Mtbx">
    <xs:complexType>
      <xs:sequence>
        <xs:element name="Test" maxOccurs="unbounded" minOccurs="0">
          <xs:complexType>
            <xs:sequence>
              <xs:element name="Parameter" maxOccurs="unbounded" minOccurs="0">
                <xs:complexType>
                  <xs:simpleContent>
                    <xs:extension base="xs:string">
                      <xs:attribute type="xs:string" name="name" use="required"/>
                      <xs:attribute type="xs:string" name="value" use="required"/>
                      <xs:attribute type="varType" name="type" use="optional"/>
                    </xs:extension>
                  </xs:simpleContent>
                </xs:complexType>
              </xs:element>
              <xs:element name="DataTable" maxOccurs="1" minOccurs="0">
                <xs:complexType>
                  <xs:attribute type="xs:string" name="path" use="required"/>
                </xs:complexType>
              </xs:element>
              <xs:element name="Iterations" maxOccurs="1" minOccurs="0">
                <xs:complexType>
                  <xs:attribute type="xs:string" name="mode" use="required"/>
                  <xs:attribute type="xs:integer" name="start" use="optional"/>
                  <xs:attribute type="xs:integer" name="end" use="optional"/>
                </xs:complexType>
              </xs:element>
            </xs:sequence>
            <xs:attribute type="xs:string" name="name" use="optional"/>
            <xs:attribute type="xs:string" name="path" use="required"/>
            <xs:attribute type="xs:string" name="reportPath" use="optional"/>
            <xs:attribute type="xs:string" name="reportExactPath" use="optional"/>
          </xs:complexType>
        </xs:element>
      </xs:sequence>
    </xs:complexType>
  </xs:element>
</xs:schema>
```

### <a name="parallel-runner-vars"></a>ParallelRunner Variables
> Go to [Table Of Contents](#fttools-launcher-toc)

In order to run tests in parallel mode, the ParallelRunner requires some settings for every test it runs. These settings are specified as one or more ParallelRunner variables by setting the `ParallelTest{i}Env{j}` parameter. For details of the `ParallelTest{i}Env{j}` parameter, see the remarks of that parameter.

#### ParallelRunner Variables For Web Tests
The parallel runner for web tests is supported in UFT One 14.50 and later.

| Variable | Values | Remarks |
| ---- | ---- | ---- |
| `browser` | Supported in UFT One **14.50** and later:<br/>`CHROME`, `IE`, `IE64`, `FIREFOX`, `FIREFOX64`<br/><br/>Supported in UFT One **14.51** and later:<br/>`SAFARI`, `EDGE`, `CHROME_HEADLESS`<br/><br/>Supported in UFT One **15.0.1** and later:<br/>`CHROMIUMEDGE` | One of the browsers to launch when running the web test. |

#### ParallelRunner Variables For Mobile Tests
The parallel runner for mobile tests is suppored in UFT One **14.03** and later.

| Variable | Values | Remarks |
| ---- | ---- | ---- |
| `deviceId` | Mobile device ID | The device ID in UFT Mobile. For example, `TA99217E5A`. |
| `manufacturerAndModel` | {manufacturer} {model} | The device manufacturer and model, separated by whitespace, for example, `motorola XT1096`. |
| `osType` | `Android`, `iOS`, `Windows Phone` | One of the values represents the device operating system. |
| `osVersion` | \[\>\|\>=\|\<\|\<=\]{version} | The device operating system version. Can be a specific version like `10.0` or a range of versions like `>=10.0`. For example: `osVersion:>=10.0`. |

### <a name="fttools-launcher-samples"></a>Samples: FTToolsLauncher Parameters File
#### <a name="fttools-launcher-sample-1"></a>Sample 1: Run one GUITest (File System)
> Go to [Table Of Contents](#fttools-launcher-toc)

```ini
# Basic parameters
runType=FileSystem
resultsFilename=Results18112020162709300.xml

# File System parameters
fsTimeout=3600
Test1=C:\\tests\\GUITest1

# Rerun parameters
onCheckFailedTest=true
testType=Rerun only failed tests
Reruns1=1
```

#### <a name="fttools-launcher-sample-2"></a>Sample 2: Run multiple tests (File System)
> Go to [Table Of Contents](#fttools-launcher-toc)

```ini
# Basic parameters
runType=FileSystem
resultsFilename=Results18112020163345091.xml

# File System parameters
fsTimeout=3600
Test1=C:\\tests\\GUITest1
Test2=C:\\tests\\APITest3

# Rerun parameters
onCheckFailedTest=true
testType=Rerun only failed tests
Reruns1=1
Reruns2=1
```

#### <a name="fttools-launcher-sample-3"></a>Sample 3: Run test (File System) with multiple environments in parallel
> Go to [Table Of Contents](#fttools-launcher-toc)

```ini
# Basic parameters
runType=FileSystem
resultsFilename=Results18112020164009776.xml

# File System parameters
fsTimeout=3600
Test1=C:\\tests\\GUITest1

# Rerun parameters
onCheckFailedTest=false

# Parallel Runner parameters
parallelRunnerMode=true
ParallelTest1Env1=browser:FIREFOX
ParallelTest1Env2=browser:IE
```

#### <a name="fttools-launcher-sample-4"></a>Sample 4: Run ALM test sets
> Go to [Table Of Contents](#fttools-launcher-toc)

```ini
# Basic parameters
runType=Alm
resultsFilename=Results18112020164301206.xml

# ALM parameters
almServerUrl=http://10.105.32.108:8080/qcbin
almUsername=john
almPasswordBasicAuth=UEBzc1dvckQ=
almDomain=DEFAULT
almProject=myproj1
almRunMode=RUN_LOCAL
almTimeout=3600
TestSet1=Root\\mydemo\\testset1
```

#### <a name="fttools-launcher-sample-5"></a>Sample 5: Run mobile test
> Go to [Table Of Contents](#fttools-launcher-toc)

```ini
# Basic parameters
runType=FileSystem
resultsFilename=Results18112020165019361.xml

# File System parameters
fsTimeout=3600
Test1=C:\\tests\\GUITest5

# Rerun parameters
onCheckFailedTest=true
testType=Rerun only failed tests
Reruns1=1

# Mobile Center parameters
MobileHostAddress=http://10.52.108.99:8080
MobileUserName=admin@default.com
MobilePasswordBasicAuth=UEBzc1dvckQ=
MobileTenantId=999999999
```

#### <a name="fttools-launcher-sample-6"></a>Sample 6: Run multiple test with .mtb file (File System)
> Go to [Table Of Contents](#fttools-launcher-toc)

```ini
# Basic parameters
runType=FileSystem
resultsFilename=Results18112020165526188.xml

# File System parameters
fsTimeout=3600
Test1=C:\\tests\\config\\tests1.mtb

# Rerun parameters
onCheckFailedTest=true
testType=Rerun only failed tests
Reruns1=1
```

##### tests1.mtb File
```ini
[Files]
NumberOfFiles=2
File1=C:\\tests\\GUITest1
File2=C:\\tests\\GUITest2
```

#### <a name="fttools-launcher-sample-7"></a>Sample 7: Run multiple test with .mtbx file (File System)
> Go to [Table Of Contents](#fttools-launcher-toc)

```ini
# Basic parameters
runType=FileSystem
resultsFilename=Results18112020170251990.xml

# File System parameters
fsTimeout=3600
Test1=C:\\tests\\config\\tests2.mtbx

# Rerun parameters
onCheckFailedTest=true
testType=Rerun only failed tests
Reruns1=1
```

##### tests2.mtbx File
```xml
<Mtbx>
    <Test name="test1" path="C:\tests\GUITest1">
        <Parameter name="p1" value="123" type="int"/>
        <Parameter name="p4" value="123.4" type="float"/>
    </Test>
    <Test name="test2" path="C:\tests\GUITest2">
        <DataTable path="C:\tests\GUITest2\Defaults.xls"/>
        <!-- run only one iteration -->
        <Iterations mode="oneIteration"/>
    </Test>
</Mtbx>
```

<<<<<<< HEAD
### <a name="fttools-run-with-winservice"></a>Run with Windows Service
Starting from version `v1.1`, the **FTToolsLauncher** tool supports running **UFT One** tests with the Windows service.

Prior to this version, if the **FTToolsLauncher** tool is started by a Windows service, it may report an error that the **UFT One** **GUI test** can't be run. This is because the Windows service runs in a **non-user session**, and **UFT One** requires an active user session (a logged on user) to run GUI tests.

To support running tests with the Windows service, the **FTToolsLauncher** tool creates a new launcher process in the **first** active user session to run tests.

To run **UFT One** tests with the Windows service, the following requirements must be met:
1. The **Log On** settings of the Windows service must be configured to **Local System** account.
![ftlauncher-win-service-log-on-screenshot]
2. During the test run, make sure there is at least one user account logged on to the Windows system.
=======
### <a name="fttools-exit-code"></a>Exit Code
Starting from `v1.0.29.221` (`v1.0-beta-rev9`), the **FTToolsLauncher** tool can report the correct exit code when the process exits. The **FTToolsLauncher** tool may return one of the following exit codes:

- **Passed: `0`**    
Represents that the **FTToolsLauncher** tool exited without error.
- **Failed: `-1` (`0xFFFFFFFF`)**    
Represents that either test run failed or error occurred.
- **PartialFailed: `-2` (`0xFFFFFFFE`)**    
Represents that some of the tests are **Failed** while others are **Passed** or **Warning**.
- **Aborted: `-3` (`0xFFFFFFFD`)**    
Represents that the **FTToolsLauncher** tool is aborted.
- **Unstable: `-4` (`0xFFFFFFFC`)**    
Represents that the final result is **Unstable**. See details below.

The final result of the **FTToolsLauncher** tool may be set to **Unstable** if:
- At least one test result is **Warning** and all others are **Passed** _or_
- One or more test results are **Failed** and after rerun all the rerun tests are **Passed** or **Warning**.

By default, the **FTToolsLauncher** tool returns the exit code **Passed** (`0`) when the final result is **Unstable**. This behavior can be changed by setting the `unstableAsFailure` parameter to `true` to return exit code **Unstable** (`-4`) which is an error code to the system.
>>>>>>> 150abb9b


### <a name="fttools-launcher-limit"></a>Limitations
In this release, the **FTToolsLauncher** tool has the following limitations:

1. When setting a test to rerun multiple times, the specified number of reruns is carried out regardless of the test run's success. For example, if `Test1` is configured to be rerun twice when it fails, the test always runs **twice**, even if the first run passes.

2. When running tests in parallel mode, this tool only supports running one test with multiple environment settings in parallel and does not support running multiple tests in parallel. For example, you can run `Test1` with two browsers like **IE** and **Chrome** in parallel, however, you cannot run `Test1` and `Test2` in parallel.


## <a name="fttools-aborter"></a>FTToolsAborter
The **FTToolsAborter** is a command-line tool that terminates any functional testing applications that are currently running tests on the same machine as this aborter tool.

This tool enables terminating the following Micro Focus functional testing applications:
- **UFT One** (formerly **Unified Functional Testing**)
- **LoadRunner** (**LR**)
- UFT ParallelRunner

This tool shall be used together with the [FTToolsLauncher](#fttools-launcher) tool. Make sure these two executable files are put in the same directory and the file name of the [FTToolsLauncher](#fttools-launcher) tool is **FTToolsLauncher.exe**.

### <a name="aborter-cmd-line-refs"></a>Command Line References
```batch
FTToolsAborter.exe <parameters file in key=value format>
```

### <a name="aborter-params-file-refs"></a>Parameter File References
The **FTToolsAborter** command-line tool requires a parameter file that describes parameters in `key=value` format, one parameter per line. A good example is the **Java Properties** file.

Special characters need to be escaped to enable the tool to properly load the paramters file. For example, if there is a parameter `Test1=C:\\tests\\GUITest1`, the path delimeters need to be escaped with `\`.

| Name | Type | Value | Remarks |
| ---- | ---- | ---- | ---- |
| **`runType`** | string | `FileSystem` _or_ `Alm` | [**Mandatory**] The type of test run to terminate. Use the same value as you did when launching tests with the **FTToolsLauncher** tool. |
| **`almRunMode`** | string | *`RUN_LOCAL`* _or_ `RUN_REMOTE` _or_ `RUN_PLANNED_HOST` | [**Mandatory** if `runType` is set to `Alm`] The machine on which the tests are running. Use the same value as you did when launching tests with **FTToolsLauncher** tool.<br/><br/>If the mode is `RUN_REMOTE` or `RUN_PLANNED_HOST`, this aborter tool will **NOT** terminate any applications since tests are running remotely. |

### <a name="aborter-params-file-samples"></a>Samples: FTToolsAborter Parameter File
#### <a name="aborter-params-file-sample-1"></a>Sample 1: Abort tests (File System)
```ini
runType=FileSystem
```

#### <a name="aborter-params-file-sample-2"></a>Sample 2: Abort ALM tests
```ini
runType=Alm
almRunMode=RUN_LOCAL
```


## <a name="fttools-lr-analysis-launcher"></a>LRAnalysisLauncher
The **LRAnalysisLauncher** is a command-line tool that analyzes the LoadRunner scenario run results (`.lrr`) and generates the analysis files (`.lra`) and HTML result file (`.html`).

This tool shall be used together with the [FTToolsLauncher](#fttools-launcher) tool and it is commonly triggered by [FTToolsLauncher](#fttools-launcher) while running LoadRunner tests.

Make sure the LRAnalysisLauncher tool and the [FTToolsLauncher](#fttools-launcher) tool are put in the same directory and the file name of the LRAnalysisLauncher tool is **LRAnalysisLauncher.exe**.

In order to run LoadRunner scenario successfully,  the LoadRunner **bin** folder (ie. *C:\Program Files (x86)\Micro Focus\LoadRunner\bin*) shall be added to system **Path** environment variable if it is not properly set automatically.


## <a name="report-converter"></a>ReportConverter
The **ReportConverter** command-line tool is used to convert the UFT One test reports to other report formats like JUnit XML.

### <a name="report-converter-notes"></a>Important Notes
- This tool can only convert the report XML file `run_results.xml` which is generated in UFT One with the **HTML Report** report format option enabled.
- This tool doesn't require the installation of UFT One.

### <a name="report-converter-cmd-line-refs"></a>Command Line References
```batch
ReportConverter <options> <input-folder>
```

To convert the UFT One report XML file to the JUnit XML report:
```batch
ReportConverter -j <output-junit-file> <uft-test-report-folder>
```

As of ReportConverter `1.0.20.2003`, you can convert multiple UFT One report XML files to an aggregate JUnit XML report:
```batch
ReportConverter -j <output-junit-file> --aggregate <uft-test-report-folder-1> <uft-test-report-folder-2> ...
```

Run `ReportConverter -h` for the details of the command usages.

### <a name="report-converter-samples"></a>Samples
Sample 1: In this example, ReportConverter reads the `run_results.xml` file in the specified folder `GUITest1\Res2\Report` and converts the report to the JUnit XML file at `out\junit_report.xml`.

```batch
ReportConverter -j "out\junit_report.xml" "GUITest1\Res2\Report"
```

Sample 2: In this example, ReportConverter reads the `run_results.xml` files in the two specified folders and converts those two reports to one JUnit XML file at `out\junit_report.xml`.

```batch
ReportConverter -j "out\junit_report.xml" --aggregate "GUITest1\Res2\Report" "APITest5\Report3"
```


[release-docs]: https://github.com/MicroFocus/ADM-FT-ToolsLauncher/wiki/Release-Documents
[alm-api-key-management-url]: https://admhelp.microfocus.com/alm/en/latest/online_help/Content/Admin/api_keys_toc.htm
[parallel-runner-before-start]: https://admhelp.microfocus.com/uft/en/latest/UFT_Help/Content/User_Guide/parallel-test-runs.htm#mt-item-1
[msdoc-list-of-langauge-region-names-supported-by-windows]: https://docs.microsoft.com/en-us/openspecs/windows_protocols/ms-lcid/a9eac961-e77d-41a6-90a5-ce1a8b0cdb9c
[bcp47-url]: https://tools.ietf.org/html/bcp47
[ftlauncher-win-service-log-on-screenshot]: images/win_service_log_on.png<|MERGE_RESOLUTION|>--- conflicted
+++ resolved
@@ -46,11 +46,8 @@
     * [Sample 5: Run mobile test](#fttools-launcher-sample-5)
     * [Sample 6: Run multiple test with .mtb file (File System)](#fttools-launcher-sample-6)
     * [Sample 7: Run multiple test with .mtbx file (File System)](#fttools-launcher-sample-7)
-<<<<<<< HEAD
 - [Run with Windows Service](#fttools-run-with-winservice)
-=======
 - [Exit Code](#fttools-exit-code)
->>>>>>> 150abb9b
 - [Limitations](#fttools-launcher-limit)
 
 ### <a name="cmd-line-refs"></a>Command Line References
@@ -517,7 +514,6 @@
 </Mtbx>
 ```
 
-<<<<<<< HEAD
 ### <a name="fttools-run-with-winservice"></a>Run with Windows Service
 Starting from version `v1.1`, the **FTToolsLauncher** tool supports running **UFT One** tests with the Windows service.
 
@@ -529,7 +525,8 @@
 1. The **Log On** settings of the Windows service must be configured to **Local System** account.
 ![ftlauncher-win-service-log-on-screenshot]
 2. During the test run, make sure there is at least one user account logged on to the Windows system.
-=======
+
+
 ### <a name="fttools-exit-code"></a>Exit Code
 Starting from `v1.0.29.221` (`v1.0-beta-rev9`), the **FTToolsLauncher** tool can report the correct exit code when the process exits. The **FTToolsLauncher** tool may return one of the following exit codes:
 
@@ -549,7 +546,6 @@
 - One or more test results are **Failed** and after rerun all the rerun tests are **Passed** or **Warning**.
 
 By default, the **FTToolsLauncher** tool returns the exit code **Passed** (`0`) when the final result is **Unstable**. This behavior can be changed by setting the `unstableAsFailure` parameter to `true` to return exit code **Unstable** (`-4`) which is an error code to the system.
->>>>>>> 150abb9b
 
 
 ### <a name="fttools-launcher-limit"></a>Limitations
