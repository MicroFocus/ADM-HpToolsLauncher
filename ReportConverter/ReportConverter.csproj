<Project Sdk="Microsoft.NET.Sdk">

  <PropertyGroup>
    <OutputType>Exe</OutputType>
    <TargetFrameworks>net5.0;netcoreapp3.1;net48;net472;net461;net46;net452</TargetFrameworks>
    <Version>1.0-beta</Version>
    <Authors>Micro Focus or one of its affiliates.</Authors>
    <Product>Micro Focus Functional Testing Automation Tools</Product>
    <Copyright>© Copyright 1992-2021 Micro Focus or one of its affiliates.</Copyright>
    <Description>A command-line tool that converts UFT report to other formats.</Description>
    <RepositoryUrl>https://github.com/MicroFocus/ADM-FT-ToolsLauncher</RepositoryUrl>
<<<<<<< HEAD
    <AssemblyVersion>1.0.18.327</AssemblyVersion>
    <FileVersion>1.0.18.327</FileVersion>
=======
    <AssemblyVersion>1.0.19.501</AssemblyVersion>
    <FileVersion>1.0.19.501</FileVersion>
>>>>>>> bcc68288
  </PropertyGroup>

  <PropertyGroup Condition="'$(Configuration)|$(TargetFramework)|$(Platform)'=='Release|net5.0|AnyCPU'">
    <OutputPath></OutputPath>
  </PropertyGroup>

  <PropertyGroup Condition="'$(Configuration)|$(TargetFramework)|$(Platform)'=='Debug|net5.0|AnyCPU'">
    <OutputPath></OutputPath>
  </PropertyGroup>

  <ItemGroup>
    <Compile Update="Properties\Resources.Designer.cs">
      <DesignTime>True</DesignTime>
      <AutoGen>True</AutoGen>
      <DependentUpon>Resources.resx</DependentUpon>
    </Compile>
  </ItemGroup>

  <ItemGroup>
    <EmbeddedResource Update="Properties\Resources.resx">
      <Generator>ResXFileCodeGenerator</Generator>
      <LastGenOutput>Resources.Designer.cs</LastGenOutput>
    </EmbeddedResource>
  </ItemGroup>

</Project><|MERGE_RESOLUTION|>--- conflicted
+++ resolved
@@ -9,13 +9,8 @@
     <Copyright>© Copyright 1992-2021 Micro Focus or one of its affiliates.</Copyright>
     <Description>A command-line tool that converts UFT report to other formats.</Description>
     <RepositoryUrl>https://github.com/MicroFocus/ADM-FT-ToolsLauncher</RepositoryUrl>
-<<<<<<< HEAD
-    <AssemblyVersion>1.0.18.327</AssemblyVersion>
-    <FileVersion>1.0.18.327</FileVersion>
-=======
-    <AssemblyVersion>1.0.19.501</AssemblyVersion>
-    <FileVersion>1.0.19.501</FileVersion>
->>>>>>> bcc68288
+    <AssemblyVersion>1.0.20.1132</AssemblyVersion>
+    <FileVersion>1.0.20.1132</FileVersion>
   </PropertyGroup>
 
   <PropertyGroup Condition="'$(Configuration)|$(TargetFramework)|$(Platform)'=='Release|net5.0|AnyCPU'">
