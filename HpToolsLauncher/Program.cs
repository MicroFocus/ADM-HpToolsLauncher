--- conflicted
+++ resolved
@@ -1,16 +1,11 @@
 using System;
 using System.Collections.Generic;
-<<<<<<< HEAD
 using System.Diagnostics;
 using System.IO;
 using System.IO.Pipes;
 using System.Linq;
 using System.Reflection;
 using System.Threading.Tasks;
-=======
-using System.Linq;
-using System.Reflection;
->>>>>>> 150abb9b
 using HpToolsLauncher.Properties;
 
 namespace HpToolsLauncher
@@ -32,11 +27,6 @@
         //[MTAThread]
         static void Main(string[] args)
         {
-<<<<<<< HEAD
-            ConsoleQuickEdit.Disable();
-            ConsoleWriter.Initialize();
-            if (!args.Any() || args.Contains("/?") || args.Contains("-h") || args.Contains("-help") || args.Contains("/h"))
-=======
             AppDomain.CurrentDomain.ProcessExit += (s, e) =>
             {
                 int code = Environment.ExitCode;
@@ -53,7 +43,6 @@
             ConsoleQuickEdit.Disable();
             ConsoleWriter.Initialize();
             if (!args.Any() || args.Contains("/?"))
->>>>>>> 150abb9b
             {
                 ShowHelp();
                 return;
@@ -66,7 +55,6 @@
                 return;
             }
 
-<<<<<<< HEAD
             for (int i = 0; i < args.Length; i += 2)
             {
                 string arg = args[i].Trim();
@@ -125,14 +113,6 @@
                 ConsoleWriter.WriteVerboseLine("The stderr is redirected via the named pipe: " + redirectErrPipeName);
             }
 
-=======
-            for (int i = 0; i < args.Count(); i += 2)
-            {
-                string key = args[i].StartsWith("-") ? args[i].Substring(1) : args[i];
-                string val = i + 1 < args.Count() ? args[i + 1].Trim() : string.Empty;
-                argsDictionary[key] = val;
-            }
->>>>>>> 150abb9b
             string paramFileName, runtype;
             string failOnTestFailed = "N";
             argsDictionary.TryGetValue("runtype", out runtype);
@@ -151,7 +131,6 @@
             ShowTitle();
             ConsoleWriter.WriteLine(Resources.GeneralStarted);
 
-<<<<<<< HEAD
             try
             {
                 if (StartNewLauncherProcess(args))
@@ -173,17 +152,12 @@
 
             var launcher = new Launcher(failOnTestFailed, paramFileName, enmRuntype);
             if (launcher.IsParamFileEncodingNotSupported)
-=======
-            var apiRunner = new Launcher(failOnTestFailed, paramFileName, enmRuntype);
-            if (apiRunner.IsParamFileEncodingNotSupported)
->>>>>>> 150abb9b
             {
                 Console.WriteLine(Properties.Resources.JavaPropertyFileBOMNotSupported);
                 Environment.Exit((int)Launcher.ExitCodeEnum.Failed);
                 return;
             }
 
-<<<<<<< HEAD
             launcher.Run();
         }
 
@@ -191,26 +165,17 @@
         {
             Assembly assembly = Assembly.GetEntryAssembly();
             return ((AssemblyTitleAttribute)Attribute.GetCustomAttribute(assembly, typeof(AssemblyTitleAttribute), false)).Title;
-=======
-            apiRunner.Run();
->>>>>>> 150abb9b
         }
 
         private static void ShowTitle()
         {
-<<<<<<< HEAD
             Assembly assembly = Assembly.GetEntryAssembly();
             Console.WriteLine("Micro Focus Automation Tools - {0} {1} ", GetProgramTitle(), assembly.GetName().Version.ToString());
-=======
-            AssemblyName assembly = Assembly.GetEntryAssembly().GetName();
-            Console.WriteLine("Micro Focus Automation Tools - {0} {1} ", assembly.Name, assembly.Version.ToString());
->>>>>>> 150abb9b
             Console.WriteLine();
         }
 
         private static void ShowHelp()
         {
-<<<<<<< HEAD
             string programName = Assembly.GetEntryAssembly().GetName().Name;
 
             ShowTitle();
@@ -218,15 +183,6 @@
             Console.WriteLine("  Show program version");
             Console.WriteLine();
             Console.Write("Usage: {0} -paramfile ", programName);
-=======
-            AssemblyName assembly = Assembly.GetEntryAssembly().GetName();
-
-            ShowTitle();
-            Console.WriteLine("Usage: {0} -v|-version", assembly.Name);
-            Console.WriteLine("  Show program version");
-            Console.WriteLine();
-            Console.Write("Usage: {0} -paramfile ", assembly.Name);
->>>>>>> 150abb9b
             Console.ForegroundColor = ConsoleColor.Cyan;
             Console.Write("<a file in key=value format> ");
             Console.ResetColor();
@@ -263,7 +219,6 @@
             Console.WriteLine("* For the details of the entire parameter list, see the online README on GitHub.");
             Environment.Exit((int)Launcher.ExitCodeEnum.Failed);
         }
-<<<<<<< HEAD
 
         private static bool StartNewLauncherProcess(string[] args)
         {
@@ -424,7 +379,5 @@
 
             return true;
         }
-=======
->>>>>>> 150abb9b
     }
 }